{
  "name": "tanssi-tools",
  "private": true,
  "version": "1.0.0",
  "description": "",
  "main": "index.js",
  "keywords": [],
  "author": "",
  "license": "ISC",
  "scripts": {
    "register-para": "ts-node 'scripts/sudoRegisterPara.ts'",
    "download-chainspec": "ts-node 'scripts/downdloadChainSpec.ts'"
  },
  "devDependencies": {
    "@acala-network/chopsticks-utils": "^1.0.4",
    "@polkadot/api": "^15.9.1",
    "@polkadot/api-augment": "^15.9.1",
    "@polkadot/types": "^15.9.1",
    "@polkadot/types-codec": "^15.9.1",
    "@polkadot/util": "^13.4.3",
    "@polkadot/util-crypto": "^13.4.3",
    "@types/debug": "^4.1.8",
    "@types/node": "^20.3.2",
<<<<<<< HEAD
    "@zombienet/utils": "^0.0.28",
=======
    "@zombienet/utils": "^0.0.19",
>>>>>>> 1067edb2
    "bottleneck": "^2.19.5",
    "chalk": "^5.3.0",
    "csv-parse": "^5.6.0",
    "debug": "^4.3.4",
    "json-bigint": "^1.0.0",
    "prettier": "^2.8.8",
    "solc": "^0.8.19",
    "ts-node": "9.1",
    "typescript": "^5.1.6",
    "web3": "4.0.2",
    "web3-providers-ws": "4.0.2",
    "yaml": "2.3.1",
    "yargs": "^17.7.2"
<<<<<<< HEAD
=======
  },
  "dependencies": {
    "node-fetch": "2"
>>>>>>> 1067edb2
  }
}<|MERGE_RESOLUTION|>--- conflicted
+++ resolved
@@ -21,11 +21,7 @@
     "@polkadot/util-crypto": "^13.4.3",
     "@types/debug": "^4.1.8",
     "@types/node": "^20.3.2",
-<<<<<<< HEAD
     "@zombienet/utils": "^0.0.28",
-=======
-    "@zombienet/utils": "^0.0.19",
->>>>>>> 1067edb2
     "bottleneck": "^2.19.5",
     "chalk": "^5.3.0",
     "csv-parse": "^5.6.0",
@@ -39,11 +35,8 @@
     "web3-providers-ws": "4.0.2",
     "yaml": "2.3.1",
     "yargs": "^17.7.2"
-<<<<<<< HEAD
-=======
   },
   "dependencies": {
     "node-fetch": "2"
->>>>>>> 1067edb2
   }
 }